/**
 * @file settings.h
 * @author Lei Peng (plhitsz@outlook.com)
 * @brief A `ini` configuration file parser written in modern C++.
 * @version 3.2.0
 * @date 2024-05-08
 *
 */
#ifndef INCLUDE_SETTINGS_H_
#define INCLUDE_SETTINGS_H_

#include <cstdarg>
#if __has_include(<filesystem>)
#include <filesystem>
namespace std_fs = std::filesystem;
#elif __has_include(<experimental/filesystem>)
#include <experimental/filesystem>
namespace std_fs = std::experimental::filesystem;
#else
error "Missing the <filesystem> header."
#endif
#include <fstream>
#include <iostream>
#include <map>
#include <memory>
#include <mutex>
#include <ostream>
#include <set>
#include <sstream>
#include <string>
#include <type_traits>
#include <vector>

using Ch = char;
using StrStrMap = std::map<std::string, std::string>;

template <typename T, typename U>
struct is_decay_equiv : std::is_same<typename std::decay<T>::type, U>::type {};

// we only support std::string, int, float, double and bool ...
template <class T = void>
using enable_if_supported_type = typename std::enable_if<
    is_decay_equiv<T, std::string>::value || is_decay_equiv<T, int>::value ||
        is_decay_equiv<T, float>::value || is_decay_equiv<T, double>::value ||
        is_decay_equiv<T, bool>::value,
    bool>::type;
/**
 * @brief Return the value by the type of `T`. if the value is empty, return the
 * `default_value`
 *
 * @tparam T The expected type of the value.
 * @param value The value read from the `ini` file.
 * @param default_value The default value.
 * @return T
 */
template <typename T, enable_if_supported_type<T> = 0>
T ConvertValue(const std::string& value, const T& default_value) {
  if (value.empty()) {
    return default_value;
  }
  if constexpr (std::is_same<T, std::string>::value) {
    return value;
  } else if constexpr (std::is_same<T, int>::value) {
    std::string::size_type sz;
    return std::stoi(value, &sz);
  } else if constexpr (std::is_same<T, float>::value) {
    std::string::size_type sz;
    return std::stof(value, &sz);
  } else if constexpr (std::is_same<T, double>::value) {
    std::string::size_type sz;
    return std::stod(value, &sz);
  } else if constexpr (std::is_same<T, bool>::value) {
    return value == "true" || value == "1";
  }
  return default_value;
}

/// @brief Trim the string `s` with the locale `loc`.
template <class Str>
Str Trim(const Str& s, const std::locale& loc = std::locale()) {
  typename Str::const_iterator first = s.begin();
  typename Str::const_iterator end = s.end();
  while (first != end && std::isspace(*first, loc)) {
    ++first;
  }

  if (first == end) {
    return Str();
  }

  typename Str::const_iterator last = end;
  do {
    --last;
  } while (std::isspace(*last, loc));
  if (first != s.begin() || last + 1 != end) {
    return Str(first, last + 1);
  } else {
    return s;
  }
}

/**
 * @brief Split the string `str` with the `pattern`.
 *
 * @param str
 * @param pattern
 * @return std::vector<std::string>
 */
inline std::vector<std::string> Split(const std::string& str,
                                      const std::string& pattern) {
  std::vector<std::string> result;
  if (str.empty()) {
    return result;
  }
  size_t start = 0;
  size_t index = str.find_first_of(pattern, start);
  while (index != std::string::npos) {
    if (index != start) {
      result.push_back(str.substr(start, index - start));
    }
    start = index + 1;
    index = str.find_first_of(pattern, start);
  }
  if (!str.substr(start).empty()) {
    result.push_back(str.substr(start));
  }
  return result;
}

/**
 * @brief A class to parse `ini` setting files.
 *
 * @param `IniFullPath` The full path of the `ini` file.
 */
template <const char* IniFullPath>
class Settings {
 public:
  static Settings& GetInstance() {
    static Settings* ins = nullptr;
    if (!ins) {
      static std::once_flag flag;
      std::call_once(flag, [&]() { ins = new (std::nothrow) Settings(); });
    }
    return *ins;
  }
  // Tear down the singleton
  static void DestroyInstance() {
    Settings* ins = &GetInstance();
    if (!ins) {
      static std::once_flag release_flag;
      std::call_once(release_flag, [&]() { delete ins; });
    }
  }
  // disable copy and move
  Settings(Settings const&) = delete;
  Settings& operator=(Settings const&) = delete;
  Settings(Settings&&) = delete;
  Settings& operator=(Settings&&) = delete;

  // ***********  interfaces ***********
  /**
   * @brief Return the full path of the `ini` file.
   *
   * @return const char*
   */
  std::string GetFullPath() const { return IniFullPath; }
  /**
   * @brief Get the value of the `key` from the `ini` file. If the `key` doesn't
   * exist, return the `default_value`.
   *
   * @tparam T The type of the value.
   * @tparam Types The type of the format string.
   * @param default_value The default value if the `key` doesn't exist.
   * @param fmt The format string to get the string of the key.
   * @param args The arguments of the format string.
   * @return T
   */
  template <typename T, typename... Types, enable_if_supported_type<T> = 0>
  T GetValue2(const T& default_value, const std::string& fmt, Types&&... args);
  /**
   * @brief Get the value of the `key` from the `ini` file. If the `key` doesn't
   * exist, return the `default_value`.
   *
   * @tparam T
   * @param key
   * @param default_value
   * @return T
   */
  template <typename T, enable_if_supported_type<T> = 0>
  T GetValue(const std::string& key, T default_value = T());
  /**
   * @brief Save/change the `value` to the `key` to the `ini` file.
   *
   * @tparam T
   * @param key The key of the value.
   * @param value The value to be saved.
   */
  template <typename T, enable_if_supported_type<T> = 0>
  void SetValue(const std::string& key, const T& value);

  friend std::ostream& operator<<(std::ostream& os, const Settings& settings) {
    for (auto& [key, value] : settings.content_tbl_) {
      os << "*" << key << " = " << value << "\n";
    }
    return os;
  }
  void DumpFile() {
    std::ifstream ifs(IniFullPath);
    if (!ifs.is_open()) {
      std::cerr << "Failed to open file: " << IniFullPath << "\n";
      return;
    }
    std::string line;
    while (std::getline(ifs, line)) {
      std::cout << line << "\n";
    }
  }

 private:
  Settings() = default;
  virtual ~Settings() = default;

  // ***********  implementation ***********
  bool LoadContentTbl();
  bool StoreContentTbl();
  // protect read/write
  std::mutex ini_rw_mutex_;
  StrStrMap content_tbl_;
  std_fs::file_time_type last_write_time_;
  // stored in memory, and write back to the ini file when SetValue is called.
};

static inline void WriteIni(std::basic_ostream<char>& stream,
                            const StrStrMap& ini_content_tbl);
static inline void ReadIni(std::basic_istream<char>& stream,
                           StrStrMap& ini_content_tbl);

template <const char* IniFullPath>
bool Settings<IniFullPath>::LoadContentTbl() {
  std::basic_ifstream<char> stream(IniFullPath,
                                   std::ios_base::out | std::ios_base::app);
  if (!stream) {
    return false;
  }
  stream.imbue(std::locale());
  content_tbl_.clear();
  // Read all the key-value pairs from the ini file
  ReadIni(stream, content_tbl_);
  return true;
}

template <const char* IniFullPath>
bool Settings<IniFullPath>::StoreContentTbl() {
  std::basic_ofstream<char> stream(IniFullPath);
  if (!stream) {
    return false;
  }
  stream.imbue(std::locale());
  WriteIni(stream, content_tbl_);
  last_write_time_ = std_fs::last_write_time(IniFullPath);
  return true;
}

template <const char* IniFullPath>
template <typename T, typename... Types, enable_if_supported_type<T>>
T Settings<IniFullPath>::GetValue2(const T& default_value,
                                   const std::string& fmt, Types&&... args) {
  std::lock_guard<std::mutex> lock(ini_rw_mutex_);
  if (!std_fs::exists(IniFullPath)) {
    return default_value;
  }

  auto formatString = [](const std::string& loc_fmt, auto&&... loc_args) {
    size_t args_size = snprintf(nullptr, 0, loc_fmt.c_str(),
                                std::forward<decltype(loc_args)>(loc_args)...) +
                       1;
    std::unique_ptr<char[]> args_buf(new char[args_size]);
    snprintf(args_buf.get(), args_size, loc_fmt.c_str(),
             std::forward<decltype(loc_args)>(loc_args)...);
    return std::string(args_buf.get(), args_buf.get() + args_size - 1);
  };
  std::string key = formatString(fmt, std::forward<Types>(args)...);

  // no updates, use the memory content_tbl_
  if (last_write_time_ != std_fs::last_write_time(IniFullPath)) {
    if (!LoadContentTbl()) {
      std::string err_msg = IniFullPath;
      err_msg += " open failed, maybe permission denied.";
      throw std::runtime_error(err_msg);
    }
    last_write_time_ = std_fs::last_write_time(IniFullPath);
  }
  if (content_tbl_.find(key) == content_tbl_.end()) {
    return default_value;
  }
  return ConvertValue(content_tbl_.at(key), default_value);
}

template <const char* IniFullPath>
template <typename T, enable_if_supported_type<T>>
T Settings<IniFullPath>::GetValue(const std::string& key, T default_value) {
  std::lock_guard<std::mutex> lock(ini_rw_mutex_);
  if (!std_fs::exists(IniFullPath)) {
    return default_value;
  }
  // no updates, use the memory content_tbl_
  if (last_write_time_ != std_fs::last_write_time(IniFullPath)) {
    if (!LoadContentTbl()) {
      std::string err_msg = IniFullPath;
      err_msg += " open failed, maybe permission denied.";
      throw std::runtime_error(err_msg);
    }
    last_write_time_ = std_fs::last_write_time(IniFullPath);
  }
  if (content_tbl_.find(key) == content_tbl_.end()) {
    return default_value;
  }
  return ConvertValue(content_tbl_.at(key), default_value);
}

template <const char* IniFullPath>
template <typename T, enable_if_supported_type<T>>
void Settings<IniFullPath>::SetValue(const std::string& key, const T& value) {
  std::lock_guard<std::mutex> lock(ini_rw_mutex_);
  if (!std_fs::exists(IniFullPath)) {
    std::cout << IniFullPath << " doesn't exist, create a new one."
<<<<<<< HEAD
              << std::endl;
    auto ini_parent_path = std_fs::path(IniFullPath).parent_path();
    if (!std_fs::exists(ini_parent_path)) {
      std::cout << "Create directory: " << ini_parent_path << std::endl;
      if (!std_fs::create_directories(ini_parent_path)) {
=======
              << "\n";
    auto ini_parent_path = std::filesystem::path(IniFullPath).parent_path();
    if (!std::filesystem::exists(ini_parent_path)) {
      std::cout << "Create directory: " << ini_parent_path << "\n";
      if (!std::filesystem::create_directories(ini_parent_path)) {
>>>>>>> 63de4ad7
        // maybe permission denied
        throw std::runtime_error("Path create failed");
      }
    }
    auto create_ini_file = [](const std::string& ini_path) -> bool {
      std::ofstream file(ini_path);
      if (!file) {
        return false;
      }
      return true;
    };
    if (!create_ini_file(IniFullPath)) {
      // maybe permission denied
      throw std::runtime_error("File create failed");
    }
<<<<<<< HEAD
    std::cout << "Create regular file: " << IniFullPath << std::endl;
    last_write_time_ = std_fs::last_write_time(IniFullPath);
=======
    std::cout << "Create regular file: " << IniFullPath << "\n";
    last_write_time_ = std::filesystem::last_write_time(IniFullPath);
>>>>>>> 63de4ad7
  }

  // load before write
  if (last_write_time_ != std_fs::last_write_time(IniFullPath)) {
    if (!LoadContentTbl()) {
      std::string err_msg = IniFullPath;
      err_msg += " open failed, maybe permission denied.";
      throw std::runtime_error(err_msg);
    }
  }

  std::string value_string;
  if constexpr (!std::is_same<typename std::decay<T>::type,
                              std::string>::value) {
    value_string = std::to_string(value);
  } else {
    value_string = value;
  }

  // insert or update
  content_tbl_.insert_or_assign(key, value_string);
  if (!StoreContentTbl()) {
    std::string err_msg = IniFullPath;
    err_msg += " write failed, maybe permission denied.";
    throw std::runtime_error(err_msg);
  }
}
/**
 * @brief Write the `ini_content_tbl` to the `stream`.
 *
 * @tparam IniFullPath
 * @param stream
 * @param ini_content_tbl The key-value tables to be written to ini files.
 */
void WriteIni(std::basic_ostream<char>& stream,
              const StrStrMap& ini_content_tbl) {
  std::set<std::string> sec_name_set;
  for (auto& [combined_key, value] : ini_content_tbl) {
    if (value.empty()) {
      // always ignore empty value. it make no sense.
      continue;
    }
    auto combined_key_vec = Split(combined_key, ".");
    if (combined_key_vec.size() < 2) {
      // no section or key: invalid data
      // std::cerr << "Invalid data: " << combined_key << "\n";
      break;
    }
    auto& section_name = combined_key_vec[0];
    if (sec_name_set.find(section_name) == sec_name_set.end()) {
      if (sec_name_set.empty()) {
        stream << static_cast<Ch>('[') << section_name << static_cast<Ch>(']')
               << static_cast<Ch>('\n');
      } else {
        stream << static_cast<Ch>('\n') << static_cast<Ch>('[') << section_name
               << static_cast<Ch>(']') << static_cast<Ch>('\n');
      }
      sec_name_set.insert(section_name);
    }
    std::string key;
    for (std::size_t i = 1; i < combined_key_vec.size(); i++) {
      if (!key.empty()) {
        key += ".";
      }
      key += combined_key_vec[i];
    }
    stream << key << static_cast<Ch>('=') << value << static_cast<Ch>('\n');
  }
}
/**
 * @brief Read the `stream` and store the key-value pairs in the
 * `ini_content_tbl`.
 *
 * @tparam IniFullPath
 * @param stream
 * @param ini_content_tbl
 */
void ReadIni(std::basic_istream<char>& stream, StrStrMap& ini_content_tbl) {
  typedef std::basic_string<Ch> Str;
  const Ch semicolon = stream.widen(';');
  const Ch hash = stream.widen('#');
  const Ch lbracket = stream.widen('[');
  const Ch rbracket = stream.widen(']');

  std::string section;
  Str line;

  // For all lines
  while (stream.good()) {
    std::getline(stream, line);
    // "eof": true if an end-of-file has occurred, false otherwise.
    // "good": true if the stream error flags are all false, false otherwise.
    if (!stream.good() || stream.eof()) {
      break;
    }
    // If line is non-empty
    line = Trim(line, stream.getloc());
    if (line.empty()) {
      continue;
    }
    // Ignore comments
    if (line[0] == semicolon || line[0] == hash) {
      continue;
    }

    // section, key
    if (line[0] == lbracket) {
      typename Str::size_type end = line.find(rbracket);
      if (end == Str::npos) {
        std::cerr << "Unmatched '[' "
                  << "\n";
        continue;
      }
      Str key = Trim(line.substr(1, end - 1), stream.getloc());
      section = (key);
      if (ini_content_tbl.find(section) != ini_content_tbl.end()) {
        std::cerr << "Duplicated section name " << section << "\n";
      }
    } else {
      if (section.empty()) {
        // std::cout << " unmatched section " << "\n";
        continue;
      }
      typename Str::size_type eq_pos = line.find(static_cast<Ch>('='));
      if (eq_pos == Str::npos) {
        std::cerr << "Unmatched '=' "
                  << "\n";
        continue;
      }
      if (eq_pos == 0) {
        std::cerr << "Unmatched key "
                  << "\n";
        continue;
      }
      Str key = Trim(line.substr(0, eq_pos), stream.getloc());
      Str data = Trim(line.substr(eq_pos + 1, Str::npos), stream.getloc());
      std::string combined_key = section + std::string(".") + std::string(key);
      if (ini_content_tbl.find(combined_key) != ini_content_tbl.end()) {
        std::cerr << "Duplicated key name " << combined_key << "\n";
      }
      ini_content_tbl.insert_or_assign(combined_key, (data));
    }
  }
}

#endif  // INCLUDE_SETTINGS_H_<|MERGE_RESOLUTION|>--- conflicted
+++ resolved
@@ -324,19 +324,11 @@
   std::lock_guard<std::mutex> lock(ini_rw_mutex_);
   if (!std_fs::exists(IniFullPath)) {
     std::cout << IniFullPath << " doesn't exist, create a new one."
-<<<<<<< HEAD
-              << std::endl;
+              << "\n";
     auto ini_parent_path = std_fs::path(IniFullPath).parent_path();
     if (!std_fs::exists(ini_parent_path)) {
-      std::cout << "Create directory: " << ini_parent_path << std::endl;
+      std::cout << "Create directory: " << ini_parent_path << "\n";
       if (!std_fs::create_directories(ini_parent_path)) {
-=======
-              << "\n";
-    auto ini_parent_path = std::filesystem::path(IniFullPath).parent_path();
-    if (!std::filesystem::exists(ini_parent_path)) {
-      std::cout << "Create directory: " << ini_parent_path << "\n";
-      if (!std::filesystem::create_directories(ini_parent_path)) {
->>>>>>> 63de4ad7
         // maybe permission denied
         throw std::runtime_error("Path create failed");
       }
@@ -352,13 +344,8 @@
       // maybe permission denied
       throw std::runtime_error("File create failed");
     }
-<<<<<<< HEAD
-    std::cout << "Create regular file: " << IniFullPath << std::endl;
+    std::cout << "Create regular file: " << IniFullPath << "\n";
     last_write_time_ = std_fs::last_write_time(IniFullPath);
-=======
-    std::cout << "Create regular file: " << IniFullPath << "\n";
-    last_write_time_ = std::filesystem::last_write_time(IniFullPath);
->>>>>>> 63de4ad7
   }
 
   // load before write
